[package]
name = "las"
version = "0.9.6"
authors = ["Pete Gadomski <pete.gadomski@gmail.com>"]
description = "Reads and writes point clouds stored in the ASPRS las file format."
documentation = "https://docs.rs/las"
homepage = "https://github.com/gadomski/las-rs"
repository = "https://github.com/gadomski/las-rs"
readme = "README.md"
keywords = ["lidar", "pointcloud", "las", "gis", "ASPRS"]
license = "MIT"
categories = ["science", "data-structures"]
edition = "2024"

[dependencies]
byteorder = "1.4"
chrono = "0.4"
laz = { version = "0.11.0", optional = true }
log = "0.4"
num-traits = "0.2"
thiserror = "2.0"
uuid = "1"

[dev-dependencies]
<<<<<<< HEAD
criterion = "0.7"
crs-definitions = { version = "0.3", features = ["wkt"] }
=======
criterion = "0.8"
>>>>>>> e2701931

[features]
laz = ["dep:laz"]
laz-parallel = ["dep:laz", "laz/parallel"]

[lib]
bench = false

[[bench]]
name = "roundtrip"
harness = false

[package.metadata.docs.rs]
all-features = true
rustdoc-args = ["--cfg", "docsrs"]<|MERGE_RESOLUTION|>--- conflicted
+++ resolved
@@ -22,12 +22,8 @@
 uuid = "1"
 
 [dev-dependencies]
-<<<<<<< HEAD
-criterion = "0.7"
+criterion = "0.8"
 crs-definitions = { version = "0.3", features = ["wkt"] }
-=======
-criterion = "0.8"
->>>>>>> e2701931
 
 [features]
 laz = ["dep:laz"]
