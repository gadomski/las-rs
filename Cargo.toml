[package]
name = "las"
version = "0.9.5"
authors = ["Pete Gadomski <pete.gadomski@gmail.com>"]
description = "Reads and writes point clouds stored in the ASPRS las file format."
documentation = "https://docs.rs/las"
homepage = "https://github.com/gadomski/las-rs"
repository = "https://github.com/gadomski/las-rs"
readme = "README.md"
keywords = ["lidar", "pointcloud", "las", "gis", "ASPRS"]
license = "MIT"
categories = ["science", "data-structures"]
edition = "2024"

[dependencies]
byteorder = "1.4"
chrono = "0.4"
laz = { version = "0.9.1", optional = true }
log = "0.4"
num-traits = "0.2"
thiserror = "2.0"
uuid = "1"

[dev-dependencies]
<<<<<<< HEAD
criterion = "0.5"
crs-definitions = { version = "0.3", features = ["wkt"] }
=======
criterion = "0.6"
>>>>>>> f0db648f

[features]
laz = ["dep:laz"]
laz-parallel = ["dep:laz", "laz/parallel"]

[lib]
bench = false

[[bench]]
name = "roundtrip"
harness = false

[package.metadata.docs.rs]
all-features = true
rustdoc-args = ["--cfg", "docsrs"]<|MERGE_RESOLUTION|>--- conflicted
+++ resolved
@@ -22,12 +22,8 @@
 uuid = "1"
 
 [dev-dependencies]
-<<<<<<< HEAD
-criterion = "0.5"
+criterion = "0.6"
 crs-definitions = { version = "0.3", features = ["wkt"] }
-=======
-criterion = "0.6"
->>>>>>> f0db648f
 
 [features]
 laz = ["dep:laz"]
